--- conflicted
+++ resolved
@@ -215,16 +215,10 @@
         <untar src="${dependencies}/download/${android-sources.tgz}" dest="${dependencies}/dx-src" compression="gzip"/>
 
         <!-- jflex 1.4 -->
-<<<<<<< HEAD
-        <mkdir dir="dependencies/jflex"/>
+        <mkdir dir="${dependencies}/jflex"/>
         <get-maven-library prefix="de/jflex" lib="jflex" version="1.4.3" src="false"
                            target.jar.name.base="JFlex"
                            dependencies="${dependencies}/jflex"/>
-=======
-        <mkdir dir="${dependencies}/jflex"/>
-        <get src="https://raw.github.com/JetBrains/intellij-community/master/tools/lexer/jflex-1.4/lib/JFlex.jar"
-             dest="${dependencies}/jflex/JFlex.jar" usetimestamp="true"/>
->>>>>>> 3b41fcb5
         <get src="https://raw.github.com/JetBrains/intellij-community/master/tools/lexer/idea-flex.skeleton"
              dest="${dependencies}/jflex/idea-flex.skeleton" usetimestamp="true"/>
 
